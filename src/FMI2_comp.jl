#
# Copyright (c) 2021 Tobias Thummerer, Lars Mikelsons, Josef Kircher
# Licensed under the MIT license. See LICENSE file in the project root for details.
#

include("FMI2.jl")

# Comfort functions for fmi2 functions using fmi2Components

"""
Set the DebugLogger for the FMU

For more information call ?fmi2SetDebugLogging
"""
function fmi2SetDebugLogging(c::fmi2Component)
    fmi2SetDebugLogging(c, fmi2False, Unsigned(0), C_NULL)
end

"""
Set the start and end time for a simulation, can only be called after fmi2Instantiate and before fmi2EnterInitializationMode

For more information call ?fmi2SetupExperiment
"""
function fmi2SetupExperiment(c::fmi2Component,
    toleranceDefined::Bool,
                tolerance::Real,
                startTime::Real,
                stopTimeDefined::Bool,
                stopTime::Real)
    c.fmu.t = startTime
    fmi2SetupExperiment(c, fmi2Boolean(toleranceDefined), fmi2Real(tolerance),
                            fmi2Real(startTime), fmi2Boolean(stopTimeDefined), fmi2Real(stopTime))
end

"""
Setup the simulation but without defining all of the parameters

For more information call ?fmi2SetupExperiment
"""
function fmi2SetupExperiment(c::fmi2Component, startTime::Real = 0.0, stopTime::Real = startTime; tolerance::Real = 0.0)

    toleranceDefined = (tolerance > 0.0)
    stopTimeDefined = (stopTime > startTime)

    fmi2SetupExperiment(c, toleranceDefined, tolerance, startTime, stopTimeDefined, stopTime)
end
"""
Get the values of an array of fmi2Real variables

For more information call ?fmi2GetReal
"""
function fmi2GetReal(c::fmi2Component, vr::Array{fmi2ValueReference})
    nvr = Csize_t(length(vr))
    values = zeros(fmi2Real, nvr)
    fmi2GetReal!(c, vr, nvr, values)
    values
end

"""
Get the value of a fmi2Real variable

For more information call ?fmi2GetReal
"""
function fmi2GetReal(c::fmi2Component, vr::fmi2ValueReference)
    values = fmi2GetReal(c, [vr])
    values[1]
end
"""
Get the values of an array of fmi2Real variables by variable name

For more information call ?fmi2GetReal
"""
function fmi2GetReal(c::fmi2Component, vr_string::Array{String})
    vr = fmi2String2ValueReference(c.fmu, vr_string)
    if length(vr) == 0
        display("[Error]: no valueReferences could be converted")
    else
        fmi2GetReal(c, vr)
    end
end
"""
Get the value of a fmi2Real variable by variable name

For more information call ?fmi2GetReal
"""
function fmi2GetReal(c::fmi2Component, vr_string::String)
    vr = fmi2String2ValueReference(c.fmu, vr_string)
    if vr == nothing
        display("[ERROR]: valueReference not found")
    else
        fmi2GetReal(c, vr)
    end
end
"""
Get the values of an array of fmi2Real variables

For more information call ?fmi2GetReal
"""
function fmi2GetReal!(c::fmi2Component, vr::Array{fmi2ValueReference}, values::Array{<:Real})
    vars = zeros(fmi2Real, length(values))
    if length(values) != length(vr)
        display("[ERROR]: Number of value references and in place array doesn't match")
    else
        fmi2GetReal!(c, vr, Csize_t(length(values)), vars)
    end
    values[:] = vars
end
"""
Get the values of an array of fmi2Real variables by variable name

For more information call ?fmi2GetReal
"""
function fmi2GetReal!(c::fmi2Component, vr_string::Array{String}, values::Array{<:Real})
    vars = zeros(fmi2Real, length(values))
    vr = fmi2String2ValueReference(c.fmu, vr_string)
<<<<<<< HEAD
    fmi2GetReal!(c, vr, values)
=======
    if length(vr) == 0
        display("[Error]: no valueReferences could be converted")
    elseif length(values) != length(vr)
            display("[ERROR]: Number of value references and in place array doesn't match")
    else
            fmi2GetReal!(c, vr, Csize_t(length(values)), vars)
    end
    values[:] = vars
>>>>>>> a065d04c
end
"""
Set the values of an array of fmi2Real variables

For more information call ?fmi2SetReal
"""
function fmi2SetReal(c::fmi2Component, vr::Array{fmi2ValueReference}, value::Array{<:Real})
    nvr = Csize_t(length(vr))
    fmi2SetReal(c, vr, nvr, Array{fmi2Real}(value))
end

"""
Set the value of a fmi2Real variable

For more information call ?fmi2SetReal
"""
function fmi2SetReal(c::fmi2Component, vr::fmi2ValueReference, value::Real)
    fmi2SetReal(c, [vr], [value])
end
"""
Set the values of an array of fmi2Real variables by variable name

For more information call ?fmi2SetReal
"""
function fmi2SetReal(c::fmi2Component, vr_string::Array{String}, value::Array{<:Real})
    vr = fmi2String2ValueReference(c.fmu, vr_string)
    if length(vr) == 0
        display("[Error]: no valueReferences could be converted")
    else
        fmi2SetReal(c, vr, value)
    end
end
"""
Set the value of a fmi2Real variable by variable name

For more information call ?fmi2SetReal
"""
function fmi2SetReal(c::fmi2Component, vr_string::String, value::Real)
    vr = fmi2String2ValueReference(c.fmu, vr_string)
    if vr == nothing
        display("[ERROR]: valueReference not found")
    else
        fmi2SetReal(c, vr, value)
    end
end
"""
Get the values of an array of fmi2Integer variables

For more information call ?fmi2GetInteger
"""
function fmi2GetInteger(c::fmi2Component, vr::Array{fmi2ValueReference})
    nvr = Csize_t(length(vr))
    values = zeros(fmi2Integer, nvr)

    fmi2GetInteger!(c, vr, nvr, values)
    values
end

"""
Get the value of a fmi2Integer variable

For more information call ?fmi2GetInteger
"""
function fmi2GetInteger(c::fmi2Component, vr::fmi2ValueReference)
    values = fmi2GetInteger(c, [vr])
    values[1]
end
"""
Get the values of an array of fmi2Integer variables by variable name

For more information call ?fmi2GetInteger
"""
function fmi2GetInteger(c::fmi2Component, vr_string::Array{String})
    vr = fmi2String2ValueReference(c.fmu, vr_string)
    if length(vr) == 0
        display("[Error]: no valueReferences could be converted")
    else
        fmi2GetInteger(c, vr)
    end
end
"""
Get the value of a fmi2Integer variable by variable name

For more information call ?fmi2GetInteger
"""
function fmi2GetInteger(c::fmi2Component, vr_string::String)
    vr = fmi2String2ValueReference(c.fmu, vr_string)
    if vr == nothing
        display("[ERROR]: valueReference not found")
    else
        fmi2GetInteger(c, vr)
    end
end
"""
Get the values of an array of fmi2Integer variables

For more information call ?fmi2GetInteger
"""
function fmi2GetInteger!(c::fmi2Component, vr::Array{fmi2ValueReference}, values::Array{<:Integer})
    vars = zeros(fmi2Integer, length(values))
    if length(values) != length(vr)
        display("[ERROR]: Number of value references and in place array doesn't match")
    else
        fmi2GetInteger!(c, vr, Csize_t(length(values)), vars)
    end
    values[:] = vars
end
"""
Get the values of an array of fmi2Integer variables by variable name

For more information call ?fmi2GetInteger
"""
function fmi2GetInteger!(c::fmi2Component, vr_string::Array{String}, values::Array{<:Integer})
    vr = fmi2String2ValueReference(c.fmu, vr_string)
<<<<<<< HEAD
    fmi2GetInteger!(c, vr, values)
=======
    vars = zeros(fmi2Integer, length(values))
    if length(vr) == 0
        display("[Error]: no valueReferences could be converted")
    elseif length(values) != length(vr)
            display("[ERROR]: Number of value references and in place array doesn't match")
    else
            fmi2GetInteger!(c, vr, Csize_t(length(values)), vars)
    end
    values[:] = vars
>>>>>>> a065d04c
end
"""
Set the values of an array of fmi2Integer variables

For more information call ?fmi2SetInteger
"""
function fmi2SetInteger(c::fmi2Component, vr::Array{fmi2ValueReference},value::Array{<:Integer})
    nvr = Csize_t(length(vr))
    fmi2SetInteger(c, vr, nvr, Array{fmi2Integer}(value))
end
"""
Get the value of a fmi2Integer variable

For more information call ?fmi2SetInteger
"""
function fmi2SetInteger(c::fmi2Component, vr::fmi2ValueReference, value::Integer)
    fmi2SetInteger(c,[vr], [value])
end
"""
Set the values of an array of fmi2Integer variables by variable name

For more information call ?fmi2SetInteger
"""
function fmi2SetInteger(c::fmi2Component, vr_string::Array{String}, value::Array{<:Integer})
    vr = fmi2String2ValueReference(c.fmu, vr_string)
    if length(vr) == 0
        display("[Error]: no valueReferences could be converted")
    else
        fmi2SetInteger(c, vr, value)
    end
end
"""
Set the value of a fmi2Integer variable by variable name

For more information call ?fmi2SetInteger
"""
function fmi2SetInteger(c::fmi2Component, vr_string::String, value::Integer)
    vr = fmi2String2ValueReference(c.fmu, vr_string)
    if vr == nothing
        display("[ERROR]: valueReference not found")
    else
        fmi2SetInteger(c, vr, value)
    end
end
"""
Get the values of an array of fmi2Boolean variables

For more information call ?fmi2GetBoolean
"""
function fmi2GetBoolean(c::fmi2Component, vr::Array{fmi2ValueReference})
    nvr = Csize_t(length(vr))
    value = Array{fmi2Boolean}(undef, nvr)
    fmi2GetBoolean!(c, vr, nvr, value)
    value
end
"""
Get the value of a fmi2Boolean variable

For more information call ?fmi2GetBoolean
"""
function fmi2GetBoolean(c::fmi2Component, vr::fmi2ValueReference)
    values = fmi2GetBoolean(c, [vr])
    values[1]
end
"""
Get the values of an array of fmi2Boolean variables by variable name

For more information call ?fmi2GetBoolean
"""
function fmi2GetBoolean(c::fmi2Component, vr_string::Array{String})
    vr = fmi2String2ValueReference(c.fmu, vr_string)
    if length(vr) == 0
        display("[Error]: no valueReferences could be converted")
    else
        fmi2GetBoolean(c, vr)
    end
end
"""
Get the value of a fmi2Boolean variable by variable name

For more information call ?fmi2GetBoolean
"""
function fmi2GetBoolean(c::fmi2Component, vr_string::String)
    vr = fmi2String2ValueReference(c.fmu, vr_string)
    if vr == nothing
        display("[ERROR]: valueReference not found")
    else
        fmi2GetBoolean(c, vr)
    end
end
"""
Get the values of an array of fmi2Boolean variables

For more information call ?fmi2GetBoolean
"""
function fmi2GetBoolean!(c::fmi2Component, vr::Array{fmi2ValueReference}, values::Array{Bool})
<<<<<<< HEAD
    vars = Array{fmi2Boolean}(undef, length(values))
=======
    vars = zeros(fmi2Boolean, length(values))
>>>>>>> a065d04c
    if length(values) != length(vr)
        display("[ERROR]: Number of value references and in place array doesn't match")
    else
        fmi2GetBoolean!(c, vr, Csize_t(length(values)), vars)
    end
    values[:] = vars
end
"""
Get the values of an array of fmi2Boolean variables by variable name

For more information call ?fmi2GetBoolean
"""
function fmi2GetBoolean!(c::fmi2Component, vr_string::Array{String}, values::Array{Bool})
    vr = fmi2String2ValueReference(c.fmu, vr_string)
<<<<<<< HEAD
    fmi2GetBoolean!(c, vr, values)
=======
    vars = zeros(fmi2Real, length(values))
    if length(vr) == 0
        display("[Error]: no valueReferences could be converted")
    elseif length(values) != length(vr)
            display("[ERROR]: Number of value references and in place array doesn't match")
    else
            fmi2GetBoolean!(c, vr, Csize_t(length(values)), vars)
    end
    values[:] = vars
>>>>>>> a065d04c
end
"""
Set the values of an array of fmi2Boolean variables

For more information call ?fmi2SetBoolean
"""
function fmi2SetBoolean(c::fmi2Component, vr::Array{fmi2ValueReference}, value::Array{Bool})
    nvr = Csize_t(length(vr))
    fmi2SetBoolean(c, vr, nvr, Array{fmi2Boolean}(value))
end
"""
Set the value of a fmi2Boolean variable

For more information call ?fmi2SetBoolean
"""
function fmi2SetBoolean(c::fmi2Component, vr::fmi2ValueReference, value::Bool)
    fmi2SetBoolean(c, [vr], [value])
end
"""
Set the values of an array of fmi2Boolean variables by variable name

For more information call ?fmi2SetBoolean
"""
function fmi2SetBoolean(c::fmi2Component, vr_string::Array{String}, value::Array{Bool})
    vr = fmi2String2ValueReference(c.fmu, vr_string)
    if length(vr) == 0
        display("[Error]: no valueReferences could be converted")
    else
        fmi2SetBoolean(c, vr, value)
    end
end
"""
Set the value of a fmi2Boolean variable by variable name

For more information call ?fmi2SetBoolean
"""
function fmi2SetBoolean(c::fmi2Component, vr_string::String, value::Bool)
    vr = fmi2String2ValueReference(c.fmu, vr_string)
    if vr == nothing
        display("[ERROR]: valueReference not found")
    else
        fmi2SetBoolean(c, vr, value)
    end
end
"""
Get the values of an array of fmi2String variables

For more information call ?fmi2GetString
"""
function fmi2GetString(c::fmi2Component, vr::Array{fmi2ValueReference})
    nvr = Csize_t(length(vr))
<<<<<<< HEAD
    value = Vector{Ptr{Cchar}}(undef, nvr)
=======
    value = Array{fmi2String}(undef, nvr)
>>>>>>> a065d04c
    fmi2GetString!(c, vr, nvr, value)
    unsafe_string.(value)
end
"""
Get the value of a fmi2String variable

For more information call ?fmi2GetString
"""
function fmi2GetString(c::fmi2Component, vr::fmi2ValueReference)
    values = fmi2GetString(c, [vr])
    values[1]
end
"""
Get the values of an array of fmi2String variables by variable name

For more information call ?fmi2GetString
"""
function fmi2GetString(c::fmi2Component, vr_string::Array{String})
    vr = fmi2String2ValueReference(c.fmu, vr_string)
    if length(vr) == 0
        display("[Error]: no valueReferences could be converted")
    else
        fmi2GetString(c, vr)
    end
end
"""
Get the value of a fmi2String variable by variable name

For more information call ?fmi2GetString
"""
function fmi2GetString(c::fmi2Component, vr_string::String)
    vr = fmi2String2ValueReference(c.fmu, vr_string)
    if vr == nothing
        display("[ERROR]: valueReference not found")
    else
        fmi2GetString(c, vr)
    end
end
"""
Get the values of an array of fmi2String variables

For more information call ?fmi2GetString
"""
function fmi2GetString!(c::fmi2Component, vr::Array{fmi2ValueReference}, values::Array{String})
    vars = Vector{Ptr{Cchar}}(undef, length(vr))
    if length(values) != length(vr)
        display("[ERROR]: Number of value references and in place array doesn't match")
    else
        fmi2GetString!(c, vr, Csize_t(length(values)), vars)
<<<<<<< HEAD
        values[:] = unsafe_string.(vars)
=======
        values[:] = vars
>>>>>>> a065d04c
    end
end
"""
Get the values of an array of fmi2String variables by variable name

For more information call ?fmi2GetString
"""
function fmi2GetString!(c::fmi2Component, vr_string::Array{String}, values::Array{String})
    vr = fmi2String2ValueReference(c.fmu, vr_string)
<<<<<<< HEAD
    fmi2GetString!(c, vr, values)
=======
    vars = Vector{Ptr{Cchar}}(undef, length(vr))
    if length(vr) == 0
        display("[Error]: no valueReferences could be converted")
    elseif length(values) != length(vr)
            display("[ERROR]: Number of value references and in place array doesn't match")
    else
            fmi2GetString!(c, vr, Csize_t(length(values)), vars)
            values[:] = unsafe_string.(vars)
    end
>>>>>>> a065d04c
end
"""
Set the values of an array of fmi2String variables

For more information call ?fmi2SetString
"""
function fmi2SetString(c::fmi2Component, vr::Array{fmi2ValueReference}, value::Array{String})
    nvr = Csize_t(length(vr))
    ptrs = pointer.(value)
    fmi2SetString(c, vr, nvr, ptrs)
end
"""
Set the values of a fmi2String variable

For more information call ?fmi2SetString
"""
function fmi2SetString(c::fmi2Component, vr::fmi2ValueReference, value::String)
    fmi2SetString(c, [vr], [value])
end
"""
Set the values of an array of fmi2String variables by variable name

For more information call ?fmi2SetString
"""
function fmi2SetString(c::fmi2Component, vr_string::Array{String}, value::Array{String})
    vr = fmi2String2ValueReference(c.fmu, vr_string)
    if length(vr) == 0
        display("[Error]: no valueReferences could be converted")
    else
        fmi2SetString(c, vr, value)
    end
end
"""
Set the value of a fmi2String variable by variable name

For more information call ?fmi2SetString
"""
function fmi2SetString(c::fmi2Component, vr_string::String, value::String)
    vr = fmi2String2ValueReference(c.fmu, vr_string)
    if vr == nothing
        display("[ERROR]: valueReference not found")
    else
        fmi2SetString(c, vr, value)
    end
end
"""
Get the pointer to the current FMU state

For more information call ?fmi2GetFMUstate
"""
function fmi2GetFMUstate(c::fmi2Component)
    state = fmi2FMUstate()
    stateRef = Ref(state)
    fmi2GetFMUstate(c, stateRef)
    state = stateRef[]
    state
end
"""
Free the allocated memory for the FMU state

For more information call ?fmi2FreeFMUstate
"""
<<<<<<< HEAD
function fmi2FreeFMUstate(c::fmi2Component, state::fmi2FMUstate)
=======
function fmi2FreeFMUstate(c::fmi2Component)
>>>>>>> a065d04c
    stateRef = Ref(state)
    fmi2FreeFMUstate(c, stateRef)
    state = stateRef[]
end

"""
Returns the size of a byte vector the FMU can be stored in

For more information call ?fmi2SerzializedFMUstateSize
"""
function fmi2SerializedFMUstateSize(c::fmi2Component, state::fmi2FMUstate)
    size = 0
    sizeRef = Ref(Csize_t(size))
    fmi2SerializedFMUstateSize(c, state, sizeRef)
    size = sizeRef[]
end

"""
Serialize the data in the FMU state pointer

For more information call ?fmi2SerzializeFMUstate
"""
function fmi2SerializeFMUstate(c::fmi2Component, state::fmi2FMUstate)
    size = fmi2SerializedFMUstateSize(c, state)
    serializedState = Array{fmi2Byte}(undef, size)
    fmi2SerializeFMUstate(c, state, serializedState, size)
    serializedState
end

"""
Deserialize the data in the serializedState fmi2Byte field

For more information call ?fmi2DeSerzializeFMUstate
"""
function fmi2DeSerializeFMUstate(c::fmi2Component, serializedState::Array{fmi2Byte})
    size = length(serializedState)
    state = fmi2FMUstate()
    stateRef = Ref(state)
    fmi2DeSerializeFMUstate(c, serializedState, Csize_t(size), stateRef)
    state = stateRef[]
end

"""
Computes directional derivatives

For more information call ?fmi2GetDirectionalDerivatives
"""
function fmi2GetDirectionalDerivative(c::fmi2Component,
                                      vUnknown_ref::Array{fmi2ValueReference},
                                      vKnown_ref::Array{fmi2ValueReference},
                                      dvKnown::Array{fmi2Real} = Array{fmi2Real}([]))

    nKnown = Csize_t(length(vKnown_ref))
    nUnknown = Csize_t(length(vUnknown_ref))

    if length(dvKnown) < nKnown
        dvKnown = ones(fmi2Real, nKnown)
    end

    dvUnknown = zeros(fmi2Real, nUnknown)

    fmi2GetDirectionalDerivative!(c, vUnknown_ref, nUnknown, vKnown_ref, nKnown, dvKnown, dvUnknown)

    dvUnknown
end
"""
Computes directional derivatives

For more information call ?fmi2GetDirectionalDerivatives
"""
function fmi2GetDirectionalDerivative(c::fmi2Component,
                                      vUnknown_ref::fmi2ValueReference,
                                      vKnown_ref::fmi2ValueReference,
                                      dvKnown::fmi2Real = 1.0,
                                      dvUnknown::fmi2Real = 1.0)

    fmi2GetDirectionalDerivative(c, [vUnknown_ref], [vKnown_ref], [dvKnown])[1]
end

# CoSimulation specific functions

"""
The computation of a time step is started.

For more information call ?fmi2DoStep
"""
function fmi2DoStep(c::fmi2Component, currentCommunicationPoint::Real, communicationStepSize::Real, noSetFMUStatePriorToCurrentPoint::Bool = true)
    fmi2DoStep(c, fmi2Real(currentCommunicationPoint), fmi2Real(communicationStepSize), fmi2Boolean(noSetFMUStatePriorToCurrentPoint))
end
"""
The computation of a time step is started.

For more information call ?fmi2DoStep
"""
function fmi2DoStep(c::fmi2Component, communicationStepSize::Real)
    fmi2DoStep(c, fmi2Real(c.fmu.t), fmi2Real(communicationStepSize), fmi2True)
    fmu2.t += communicationStepSize
end

# Model Exchange specific functions
"""
Set a new time instant

For more information call ?fmi2SetTime
"""
function fmi2SetTime(c::fmi2Component, time::Real)
    fmi2SetTime(c, fmi2Real(time))
end

"""
Set a new (continuous) state vector

For more information call ?fmi2SetContinuousStates
"""
function fmi2SetContinuousStates(c::fmi2Component, x::Union{Array{Float32}, Array{Float64}})
    nx = Csize_t(length(x))
    fmi2SetContinuousStates(c, Array{fmi2Real}(x), nx)
end
"""
Returns the next discrete states

For more information call ?fmi2NewDiscretestates
"""
function fmi2NewDiscreteStates(c::fmi2Component)
    eventInfo = fmi2EventInfo()
    fmi2NewDiscreteStates(c, eventInfo)
    eventInfo
end
"""
This function must be called by the environment after every completed step

For more information call ?fmi2CompletedIntegratorStep
"""
function fmi2CompletedIntegratorStep(c::fmi2Component,
                                     noSetFMUStatePriorToCurrentPoint::fmi2Boolean)
    enterEventMode = fmi2Boolean(false)
    terminateSimulation = fmi2Boolean(false)
    status = fmi2CompletedIntegratorStep!(c,
                                         noSetFMUStatePriorToCurrentPoint,
                                         enterEventMode,
                                         terminateSimulation)
    (status, enterEventMode, terminateSimulation)
end

"""
Compute state derivatives at the current time instant and for the current states.

For more information call ?fmi2GetDerivatives
"""
function  fmi2GetDerivatives(c::fmi2Component)
    nx = Csize_t(c.fmu.modelDescription.numberOfContinuousStates)
    derivatives = zeros(fmi2Real, nx)
    fmi2GetDerivatives(c, derivatives, nx)
    derivatives
end
"""
Returns the event indicators of the FMU

For more information call ?fmi2GetEventIndicators
"""
function fmi2GetEventIndicators(c::fmi2Component)
    ni = Csize_t(c.fmu.modelDescription.numberOfEventIndicators)
    eventIndicators = zeros(fmi2Real, ni)
    fmi2GetEventIndicators(c, eventIndicators, ni)
    eventIndicators
end
"""
Return the new (continuous) state vector x

For more information call ?fmi2GetContinuousStates
"""
function fmi2GetContinuousStates(c::fmi2Component)
    nx = Csize_t(c.fmu.modelDescription.numberOfContinuousStates)
    x = zeros(fmi2Real, nx)
    fmi2GetContinuousStates(c, x, nx)
    x
end

"""
Return the new (continuous) state vector x

For more information call ?fmi2GetNominalsOfContinuousStates
"""
function fmi2GetNominalsOfContinuousStates(c::fmi2Component)
    nx = Csize_t(c.fmu.modelDescription.numberOfContinuousStates)
    x = zeros(fmi2Real, nx)
    fmi2GetNominalsOfContinuousStates(c, x, nx)
    x
end



"""
Starts a simulation of the fmu instance for the matching fmu type, if both types are available the CoSimulation Simulation is started
"""
function fmi2Simulate(c::fmi2Component, dt::Real, t_start::Real = 0.0, t_stop::Real = 1.0, recordValues::Union{Array{fmi2ValueReference}, Array{String}} = [])

    if c.fmu.fmuType == fmi2CoSimulation::fmi2Type
        fmi2SimulateCS(c, dt, t_start, t_stop, recordValues)
    elseif c.fmu.fmuType == fmi2ModelExchange::fmi2Type
        fmi2SimulateME(c, dt, t_start, t_stop)
    else
        error(unknownFMUType)
    end
end
"""
Starts a simulation of the CoSimulation FMU instance
"""
function fmi2SimulateCS(c::fmi2Component, dt::Real, t_start::Real, t_stop::Real, recordValues::Array{fmi2ValueReference} = [])

    fmi2SetupExperiment(c, t_start, t_stop)
    fmiEnterInitializationMode(c)
    fmiExitInitializationMode(c)

    t = t_start

    sd = nothing
    record = length(recordValues) > 0

    numDigits = length(string(round(Integer, 1/dt)))

    if record
        sd = fmi2SimulationResult()
        sd.valueReferences = recordValues
        sd.dataPoints = []
        sd.fmu = c.fmu

        values = fmi2GetReal(c, sd.valueReferences)
        push!(sd.dataPoints, (t, values...))

        while t < t_stop
            fmiDoStep(c, t, dt)
            t = round(t + dt, digits=numDigits)

            values = fmi2GetReal(c, sd.valueReferences)
            push!(sd.dataPoints, (t, values...))
        end
    else
        while t < t_stop
            fmiDoStep(c, t, dt)
            t = round(t + dt, digits=numDigits)
        end
    end

    sd
end
"""
Starts a simulation of the CoSimulation FMU instance
"""
function fmi2SimulateCS(c::fmi2Component, dt::Real, t_start::Real, t_stop::Real, recordValues::Array{String})
    vr = fmi2String2ValueReference(c.fmu, recordValues)
    fmi2SimulateCS(c, dt, t_start, t_stop, vr)
end<|MERGE_RESOLUTION|>--- conflicted
+++ resolved
@@ -113,18 +113,7 @@
 function fmi2GetReal!(c::fmi2Component, vr_string::Array{String}, values::Array{<:Real})
     vars = zeros(fmi2Real, length(values))
     vr = fmi2String2ValueReference(c.fmu, vr_string)
-<<<<<<< HEAD
     fmi2GetReal!(c, vr, values)
-=======
-    if length(vr) == 0
-        display("[Error]: no valueReferences could be converted")
-    elseif length(values) != length(vr)
-            display("[ERROR]: Number of value references and in place array doesn't match")
-    else
-            fmi2GetReal!(c, vr, Csize_t(length(values)), vars)
-    end
-    values[:] = vars
->>>>>>> a065d04c
 end
 """
 Set the values of an array of fmi2Real variables
@@ -239,19 +228,7 @@
 """
 function fmi2GetInteger!(c::fmi2Component, vr_string::Array{String}, values::Array{<:Integer})
     vr = fmi2String2ValueReference(c.fmu, vr_string)
-<<<<<<< HEAD
     fmi2GetInteger!(c, vr, values)
-=======
-    vars = zeros(fmi2Integer, length(values))
-    if length(vr) == 0
-        display("[Error]: no valueReferences could be converted")
-    elseif length(values) != length(vr)
-            display("[ERROR]: Number of value references and in place array doesn't match")
-    else
-            fmi2GetInteger!(c, vr, Csize_t(length(values)), vars)
-    end
-    values[:] = vars
->>>>>>> a065d04c
 end
 """
 Set the values of an array of fmi2Integer variables
@@ -348,11 +325,8 @@
 For more information call ?fmi2GetBoolean
 """
 function fmi2GetBoolean!(c::fmi2Component, vr::Array{fmi2ValueReference}, values::Array{Bool})
-<<<<<<< HEAD
     vars = Array{fmi2Boolean}(undef, length(values))
-=======
-    vars = zeros(fmi2Boolean, length(values))
->>>>>>> a065d04c
+
     if length(values) != length(vr)
         display("[ERROR]: Number of value references and in place array doesn't match")
     else
@@ -367,19 +341,7 @@
 """
 function fmi2GetBoolean!(c::fmi2Component, vr_string::Array{String}, values::Array{Bool})
     vr = fmi2String2ValueReference(c.fmu, vr_string)
-<<<<<<< HEAD
     fmi2GetBoolean!(c, vr, values)
-=======
-    vars = zeros(fmi2Real, length(values))
-    if length(vr) == 0
-        display("[Error]: no valueReferences could be converted")
-    elseif length(values) != length(vr)
-            display("[ERROR]: Number of value references and in place array doesn't match")
-    else
-            fmi2GetBoolean!(c, vr, Csize_t(length(values)), vars)
-    end
-    values[:] = vars
->>>>>>> a065d04c
 end
 """
 Set the values of an array of fmi2Boolean variables
@@ -431,11 +393,8 @@
 """
 function fmi2GetString(c::fmi2Component, vr::Array{fmi2ValueReference})
     nvr = Csize_t(length(vr))
-<<<<<<< HEAD
     value = Vector{Ptr{Cchar}}(undef, nvr)
-=======
-    value = Array{fmi2String}(undef, nvr)
->>>>>>> a065d04c
+
     fmi2GetString!(c, vr, nvr, value)
     unsafe_string.(value)
 end
@@ -485,11 +444,7 @@
         display("[ERROR]: Number of value references and in place array doesn't match")
     else
         fmi2GetString!(c, vr, Csize_t(length(values)), vars)
-<<<<<<< HEAD
         values[:] = unsafe_string.(vars)
-=======
-        values[:] = vars
->>>>>>> a065d04c
     end
 end
 """
@@ -499,19 +454,7 @@
 """
 function fmi2GetString!(c::fmi2Component, vr_string::Array{String}, values::Array{String})
     vr = fmi2String2ValueReference(c.fmu, vr_string)
-<<<<<<< HEAD
     fmi2GetString!(c, vr, values)
-=======
-    vars = Vector{Ptr{Cchar}}(undef, length(vr))
-    if length(vr) == 0
-        display("[Error]: no valueReferences could be converted")
-    elseif length(values) != length(vr)
-            display("[ERROR]: Number of value references and in place array doesn't match")
-    else
-            fmi2GetString!(c, vr, Csize_t(length(values)), vars)
-            values[:] = unsafe_string.(vars)
-    end
->>>>>>> a065d04c
 end
 """
 Set the values of an array of fmi2String variables
@@ -574,11 +517,7 @@
 
 For more information call ?fmi2FreeFMUstate
 """
-<<<<<<< HEAD
 function fmi2FreeFMUstate(c::fmi2Component, state::fmi2FMUstate)
-=======
-function fmi2FreeFMUstate(c::fmi2Component)
->>>>>>> a065d04c
     stateRef = Ref(state)
     fmi2FreeFMUstate(c, stateRef)
     state = stateRef[]
