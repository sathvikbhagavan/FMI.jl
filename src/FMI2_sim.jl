--- conflicted
+++ resolved
@@ -552,15 +552,6 @@
         @assert all(retcodes .== fmi2StatusOK) "fmi2Simulate(...): Setting initial inputs failed with return code $(retcode)."
     end
 
-<<<<<<< HEAD
-    # exit setup (hard)
-    if setup
-        retcode = fmi2EnterInitializationMode(c)
-        @assert retcode == fmi2StatusOK "fmi2Simulate(...): Entering initialization mode failed with return code $(retcode)."
-    
-        retcode = fmi2ExitInitializationMode(c)
-        @assert retcode == fmi2StatusOK "fmi2Simulate(...): Exiting initialization mode failed with return code $(retcode)."
-=======
     # start state
     if x0 !== nothing
         #retcode = fmi2SetContinuousStates(c, x0)
@@ -588,7 +579,6 @@
     if inputs !== nothing
         retcodes = fmi2Set(c, collect(keys(inputs)), collect(values(inputs)); filter=setInInitialization)
         @assert all(retcodes .== fmi2StatusOK) "fmi2Simulate(...): Setting initial inputs failed with return code $(retcode)."
->>>>>>> bffd3c9e
     end
 
     # start state
