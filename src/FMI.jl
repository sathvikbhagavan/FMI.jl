--- conflicted
+++ resolved
@@ -1011,19 +1011,8 @@
  - `str::FMU3Instance`:  Mutable struct represents a pointer to an FMU specific data structure that contains the information needed. Also in [FMI 3.0 Standard](https://fmi-standard.org/).
 
 # Returns
-<<<<<<< HEAD
 - `status::fmi2Status`: returned by all functions to indicate the success of the function call
 - `status::fmi3Status`: returned by all functions to indicate the success of the function call
-=======
-- `status::fmi2Status`: Return `status` is an enumeration of type `fmi2Status` and indicates the success of the function call.
-More detailed:
-  - `fmi2OK`: all well
-  - `fmi2Warning`: things are not quite right, but the computation can continue
-  - `fmi2Discard`: if the slave computed successfully only a subinterval of the communication step
-  - `fmi2Error`: the communication step could not be carried out at all
-  - `fmi2Fatal`: if an error occurred which corrupted the FMU irreparably
-  - `fmi2Pending`: this status is returned if the slave executes the function asynchronously
->>>>>>> 695370f2
 
 # Source
 - FMISpec2.0.2 Link: [https://fmi-standard.org/](https://fmi-standard.org/)
@@ -1043,13 +1032,8 @@
 end
 
 """
-<<<<<<< HEAD
 
     fmiSetDebugLogging(str::Union{fmi2Struct, fmi3Struct})
-=======
-    fmiSetDebugLogging(str::fmi2Struct)
->>>>>>> 695370f2
-
 Control the use of the logging callback function, version independent.
 
 # Arguments
@@ -1163,21 +1147,9 @@
  - `str::FMU3Instance`:  Mutable struct represents a pointer to an FMU specific data structure that contains the information needed. Also in [FMI 3.0 Standard](https://fmi-standard.org/).
 
 # Returns
-<<<<<<< HEAD
 -  Returns a warning if `str.state` is not called in `fmi2ComponentStateInitializationMode` or `fmi3InstanceInitializationMode`.
 -  `status::fmi2Status`: returned by all functions to indicate the success of the function call
 -  `status::fmi3Status`: returned by all functions to indicate the success of the function call
-=======
-- Returns a warning if `str.state` is not called in `fmi2ComponentStateInitializationMode`.
-- `status::fmi2Status`: Return `status` is an enumeration of type `fmi2Status` and indicates the success of the function call.
-More detailed:
-  - `fmi2OK`: all well
-  - `fmi2Warning`: things are not quite right, but the computation can continue
-  - `fmi2Discard`: if the slave computed successfully only a subinterval of the communication step
-  - `fmi2Error`: the communication step could not be carried out at all
-  - `fmi2Fatal`: if an error occurred which corrupted the FMU irreparably
-  - `fmi2Pending`: this status is returned if the slave executes the function asynchronously
->>>>>>> 695370f2
 
 # Source
 - FMISpec2.0.2 Link: [https://fmi-standard.org/](https://fmi-standard.org/)
@@ -1187,11 +1159,7 @@
 - FMISpec3.0[p. ]: 2.3.3. State: Initialization Mode
 - FMISpec3.0[p. ]: 2.2.4. Status Returned by Functions
 
-<<<<<<< HEAD
  See also [fmi2ExitInitializationMode](@ref), [fmi3ExitInitializationMode](@ref). 
-=======
- See also [`fmi2ExitInitializationMode`](@ref), [`fmi2Struct`](@ref), [`FMU2`](@ref), [`FMU2Component`](@ref).
->>>>>>> 695370f2
 """
 function fmiExitInitializationMode(str::fmi2Struct)
     fmi2ExitInitializationMode(str)
@@ -1464,12 +1432,9 @@
 function fmiSetRealInputDerivatives(str::fmi2Struct, args...; kwargs...)
     fmi2SetRealInputDerivatives(str, args...; kwargs...)
 end
-<<<<<<< HEAD
+
 # TODO different call in fmi3
-=======
-
-
->>>>>>> 695370f2
+
 """
 
     fmiGetInteger(str::fmi2Struct,c::FMU2Component, vr::fmi2ValueReferenceFormat)
